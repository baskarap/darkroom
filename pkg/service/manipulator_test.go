package service

import (
	"errors"
	"fmt"
	"image"
	"io/ioutil"
	"testing"
	"time"

	"github.com/gojek/darkroom/pkg/processor"
	"github.com/gojek/darkroom/pkg/processor/native"
	"github.com/stretchr/testify/assert"
	"github.com/stretchr/testify/mock"
)

func TestNewManipulator(t *testing.T) {
	m := NewManipulator(native.NewBildProcessor())
	assert.NotNil(t, m)
}

func TestManipulator_Process(t *testing.T) {
	mp := &mockProcessor{}
	m := NewManipulator(mp)
	params := make(map[string]string)

	input := []byte("inputData")
	decoded := &image.RGBA{Pix: []uint8{1, 2, 3, 4}}

	// Test flow for Decode error from Processor
	mp.On("Decode", mock.Anything).Return(nil, "", errors.New("decoding error"))
	_, _ = m.Process(ProcessSpec{
		ImageData: input,
		Params:    params,
	})
	mp.AssertExpectations(t)

	// Create new struct for asserting expectations
	mp = &mockProcessor{}
	m = NewManipulator(mp)
	mp.On("Decode", input).Return(decoded, "png", nil)
	mp.On("Encode", decoded, "png").Return(input, nil)
	mp.On("Crop", decoded, 100, 100, processor.CropCenter).Return(decoded, nil)
	params[fit] = crop
	params[width] = "100"
	params[height] = "100"
	_, _ = m.Process(ProcessSpec{
		ImageData: input,
		Params:    params,
	})

	mp.On("Resize", decoded, 100, 100).Return(decoded, nil)
	params = make(map[string]string)
	params[width] = "100"
	params[height] = "100"
	_, _ = m.Process(ProcessSpec{
		ImageData: input,
		Params:    params,
	})

	mp.On("GrayScale", decoded).Return(decoded, nil)
	params = make(map[string]string)
	params[mono] = blackHexCode
	_, _ = m.Process(ProcessSpec{
		ImageData: input,
		Params:    params,
	})

	mp.On("Flip", decoded, "v").Return(decoded, nil)
	params = make(map[string]string)
	params[flip] = "v"
	_, _ = m.Process(ProcessSpec{
		ImageData: input,
		Params:    params,
	})

	mp.On("Rotate", decoded, 90.5).Return(decoded, nil)
	params = make(map[string]string)
	params[rotate] = "90.5"
	_, _ = m.Process(ProcessSpec{
		ImageData: input,
		Params:    params,
	})

<<<<<<< HEAD
	mp.On("FixOrientation", decoded, mock.Anything).Return(decoded)
	params = make(map[string]string)
	params[auto] = compress
	data, err = m.Process(ProcessSpec{
		ImageData: input,
		Params:    params,
	})
	assert.Nil(t, err)
	assert.True(t, mp.AssertCalled(t, "FixOrientation", decoded, 0))
=======
	// Assert all expectations once here
	mp.AssertExpectations(t)
>>>>>>> 541672ad
}

func TestGetCropPoint(t *testing.T) {
	assert.Equal(t, processor.CropCenter, GetCropPoint(""))
	assert.Equal(t, processor.CropTop, GetCropPoint("top"))
	assert.Equal(t, processor.CropTopLeft, GetCropPoint("top,left"))
	assert.Equal(t, processor.CropTopRight, GetCropPoint("top,right"))
	assert.Equal(t, processor.CropLeft, GetCropPoint("left"))
	assert.Equal(t, processor.CropRight, GetCropPoint("right"))
	assert.Equal(t, processor.CropBottom, GetCropPoint("bottom"))
	assert.Equal(t, processor.CropBottomLeft, GetCropPoint("bottom,left"))
	assert.Equal(t, processor.CropBottomRight, GetCropPoint("bottom,right"))
	assert.Equal(t, processor.CropCenter, GetCropPoint("random"))
}

func TestCleanInt(t *testing.T) {
	assert.Equal(t, 999, CleanInt("999"))
	assert.Equal(t, 23, CleanInt("23"))
	assert.Equal(t, 0, CleanInt("10000")) // Max value at 9999
	assert.Equal(t, 9999, CleanInt("9999"))
	assert.Equal(t, 0, CleanInt("0"))
	assert.Equal(t, 0, CleanInt("garbage"))
	assert.Equal(t, 0, CleanInt("-234"))
}

func Test_trackDuration(t *testing.T) {
	imageData, err := ioutil.ReadFile("../processor/native/_testdata/test.png")
	if err != nil {
		panic(err)
	}

	updateOption := trackDuration(cropDurationKey, time.Now(), ProcessSpec{
		ImageData: imageData,
	})
	assert.Equal(t, fmt.Sprintf("%s.%s.%s", cropDurationKey, "<=128KB", "png"), updateOption.Name)

	updateOption = trackDuration(cropDurationKey, time.Now(), ProcessSpec{
		ImageData: make([]byte, 10, 10),
	})
	assert.Equal(t, fmt.Sprintf("%s.%s.%s", cropDurationKey, "<=128KB", "octet-stream"), updateOption.Name)
}

type mockProcessor struct {
	mock.Mock
}

func (m *mockProcessor) Crop(img image.Image, width, height int, point processor.CropPoint) image.Image {
	args := m.Called(img, width, height, point)
	return args.Get(0).(image.Image)
}

func (m *mockProcessor) Resize(img image.Image, width, height int) image.Image {
	args := m.Called(img, width, height)
	return args.Get(0).(image.Image)
}

func (m *mockProcessor) Watermark(base []byte, overlay []byte, opacity uint8) ([]byte, error) {
	args := m.Called(base, overlay, opacity)
	return args.Get(0).([]byte), args.Get(1).(error)
}

func (m *mockProcessor) GrayScale(img image.Image) image.Image {
	args := m.Called(img)
	return args.Get(0).(image.Image)
}

func (m *mockProcessor) Flip(img image.Image, mode string) image.Image {
	args := m.Called(img, mode)
	return args.Get(0).(image.Image)
}

func (m *mockProcessor) Rotate(img image.Image, angle float64) image.Image {
	args := m.Called(img, angle)
	return args.Get(0).(image.Image)
}

func (m *mockProcessor) Decode(data []byte) (image.Image, string, error) {
	args := m.Called(data)
	img := args.Get(0)
	ext := args.Get(1)
	if img != nil && ext != nil {
		return img.(image.Image), ext.(string), args.Error(2)
	}
	return nil, "", args.Error(2)
}

func (m *mockProcessor) Encode(img image.Image, format string) ([]byte, error) {
	args := m.Called(img, format)
	b := args.Get(0).([]byte)
	if args.Get(1) == nil {
		return b, nil
	}
	return b, args.Get(1).(error)
}

func (m *mockProcessor) FixOrientation(img image.Image, orientation int) image.Image {
	args := m.Called(img, orientation)
	return args.Get(0).(image.Image)
}<|MERGE_RESOLUTION|>--- conflicted
+++ resolved
@@ -82,20 +82,16 @@
 		Params:    params,
 	})
 
-<<<<<<< HEAD
-	mp.On("FixOrientation", decoded, mock.Anything).Return(decoded)
+	mp.On("FixOrientation", decoded, 0).Return(decoded)
 	params = make(map[string]string)
 	params[auto] = compress
-	data, err = m.Process(ProcessSpec{
+	_, _ = m.Process(ProcessSpec{
 		ImageData: input,
 		Params:    params,
 	})
-	assert.Nil(t, err)
-	assert.True(t, mp.AssertCalled(t, "FixOrientation", decoded, 0))
-=======
+
 	// Assert all expectations once here
 	mp.AssertExpectations(t)
->>>>>>> 541672ad
 }
 
 func TestGetCropPoint(t *testing.T) {
